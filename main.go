--- conflicted
+++ resolved
@@ -6,10 +6,7 @@
 	"flag"
 	"fmt"
 	"html/template"
-<<<<<<< HEAD
-=======
 	"huskki/hub"
->>>>>>> 6619039d
 	"log"
 	"math"
 	"net/http"
@@ -74,6 +71,8 @@
 
 // rpmHistoryLabels contains a timestamp (label) for each data point in history
 var rpmHistoryLabels []int
+
+var Templates *template.Template
 
 func buildUpdateChartScript(name string, label, data int) string {
 	return fmt.Sprintf(`(function(){
@@ -109,28 +108,20 @@
 		scan(isReplay, replayFile, serialPort, eventHub)
 	}()
 
-	dashTemplate, err := template.ParseGlob("*.gohtml")
+	// Initialise HTML templating
+	Templates = template.New("").Funcs(template.FuncMap{
+		"ToLower": strings.ToLower,
+	})
+	Templates, err = Templates.ParseGlob("templates/*.gohtml")
 	if err != nil {
 		log.Fatal(err)
 	}
 
 	handler := http.NewServeMux()
 
-	// Initialise HTML templating
-	t := template.New("").Funcs(template.FuncMap{
-		"ToLower": strings.ToLower,
-	})
-	t, err = t.ParseGlob("templates/*.gohtml")
-	if err != nil {
-		log.Fatal(err)
-	}
-
 	// HTTP: index
-<<<<<<< HEAD
-	http.HandleFunc("/", func(w http.ResponseWriter, r *http.Request) {
-		w.Header().Set("content-type", "text/html; charset=utf-8")
-
-		err := t.ExecuteTemplate(w, "index", map[string]interface{}{
+	handler.HandleFunc("/", func(writer http.ResponseWriter, req *http.Request) {
+		err := Templates.ExecuteTemplate(writer, "index", map[string]interface{}{
 			"cards": cards,
 			"tpsChartProps": chartProps{
 				Name:        "TPS",
@@ -145,15 +136,8 @@
 				Data:        rpmHistoryData,
 			},
 		})
-
-		if err != nil {
-			log.Printf("write index.html: %v", err)
-=======
-	handler.HandleFunc("/", func(writer http.ResponseWriter, req *http.Request) {
-		err = dashTemplate.ExecuteTemplate(writer, "index", nil)
 		if err != nil {
 			log.Fatal(err)
->>>>>>> 6619039d
 		}
 	})
 
@@ -167,44 +151,6 @@
 		for {
 			if patch(req, ch, sse) {
 				return
-<<<<<<< HEAD
-			case sig, ok := <-ch:
-				if !ok {
-					return
-				}
-				var b strings.Builder
-				if v, ok := sig["rpm"]; ok {
-					t.ExecuteTemplate(&b, "card.value", cardProps{Name: "RPM", Value: v})
-					err = sse.ExecuteScript(buildUpdateChartScript("RPM", int(time.Now().UnixMilli()), v.(int))) // FIXME: Bad practice to cast like this
-					if err != nil {
-						log.Printf("execute script: %v", err)
-					}
-				}
-				if v, ok := sig["throttle"]; ok {
-					t.ExecuteTemplate(&b, "card.value", cardProps{Name: "Throttle", Value: v})
-				}
-				if v, ok := sig["grip"]; ok {
-					t.ExecuteTemplate(&b, "card.value", cardProps{Name: "Grip", Value: v})
-				}
-				if v, ok := sig["tps"]; ok {
-					t.ExecuteTemplate(&b, "card.value", cardProps{Name: "TPS", Value: v})
-					err = sse.ExecuteScript(buildUpdateChartScript("TPS", int(time.Now().UnixMilli()), v.(int))) // FIXME: Bad practice to cast like this
-					if err != nil {
-						log.Printf("execute script: %v", err)
-					}
-				}
-				if v, ok := sig["coolant"]; ok {
-					t.ExecuteTemplate(&b, "card.value", cardProps{Name: "Coolant", Value: v})
-				}
-				if b.Len() > 0 {
-					err = sse.PatchElements(b.String())
-					if err != nil {
-						fmt.Printf("patch elements: %v (%s)", err, b.String())
-					}
-				}
-
-=======
->>>>>>> 6619039d
 			}
 		}
 	})
@@ -330,19 +276,6 @@
 			}
 		}
 
-<<<<<<< HEAD
-		//fmt.Println(line)
-
-		switch uint16(didVal) {
-		case 0x0100: // RPM = u16be / 4
-			if len(b) >= 2 {
-				raw := int(b[0])<<8 | int(b[1])
-				rpm := raw / 4
-				hub.broadcast(map[string]any{"rpm": rpm})
-				rpmHistoryLabels = append(rpmHistoryLabels, timestamp)
-				rpmHistoryData = append(rpmHistoryData, rpm)
-			}
-=======
 		broadcastParsedSensorData(eventHub, didVal, dataBytes)
 	}
 	if err := scanner.Err(); err != nil {
@@ -358,29 +291,30 @@
 		if !ok {
 			return true
 		}
-		var buf []byte
+		var writer = strings.Builder{}
 		if v, ok := signal["rpm"]; ok {
-			buf = fmt.Appendf(buf, `<span id="rpm">%v</span>`, v)
+			Templates.ExecuteTemplate(&writer, "card.value", cardProps{Name: "RPM", Value: v})
+			_ = sse.ExecuteScript(buildUpdateChartScript("RPM", int(time.Now().UnixMilli()), v.(int))) // FIXME: Bad practice to cast like this
 		}
 		if v, ok := signal["throttle"]; ok {
-			buf = fmt.Appendf(buf, `<span id="throttle">%v</span>`, v)
+			Templates.ExecuteTemplate(&writer, "card.value", cardProps{Name: "Throttle", Value: v})
 		}
 		if v, ok := signal["grip"]; ok {
-			buf = fmt.Appendf(buf, `<span id="grip">%v</span>`, v)
+			Templates.ExecuteTemplate(&writer, "card.value", cardProps{Name: "Grip", Value: v})
 		}
 		if v, ok := signal["tps"]; ok {
-			buf = fmt.Appendf(buf, `<span id="tps">%v</span>`, v)
+			Templates.ExecuteTemplate(&writer, "card.value", cardProps{Name: "TPS", Value: v})
+			_ = sse.ExecuteScript(buildUpdateChartScript("RPM", int(time.Now().UnixMilli()), v.(int))) // FIXME: Bad practice to cast like this
 		}
 		if v, ok := signal["coolant"]; ok {
-			buf = fmt.Appendf(buf, `<span id="coolant">%v</span>`, v)
-		}
-		if len(buf) > 0 {
-			_ = sse.PatchElements(string(buf))
+			Templates.ExecuteTemplate(&writer, "card.value", cardProps{Name: "Coolant", Value: v})
+		}
+		if writer.Len() > 0 {
+			_ = sse.PatchElements(writer.String())
 		}
 	}
 	return false
 }
->>>>>>> 6619039d
 
 func broadcastParsedSensorData(eventHub *hub.EventHub, didVal uint64, dataBytes []byte) {
 	switch uint16(didVal) {
@@ -389,6 +323,8 @@
 			raw := int(dataBytes[0])<<8 | int(dataBytes[1])
 			rpm := raw / 4
 			eventHub.Broadcast(map[string]any{"rpm": rpm})
+			rpmHistoryLabels = append(rpmHistoryLabels, timestamp)
+			rpmHistoryData = append(rpmHistoryData, rpm)
 		}
 
 	case THROTTLE_DID: // Throttle: (0..255?) no fucking clue what this is smoking, I think this is computed target throttle?
@@ -398,26 +334,12 @@
 			eventHub.Broadcast(map[string]any{"throttle": raw8})
 		}
 
-<<<<<<< HEAD
-		case 0x0076: // TPS (0..1023) -> %
-			if len(b) >= 2 {
-				raw := int(b[0])<<8 | int(b[1])
-				if raw > 1023 {
-					raw = 1023
-				}
-				pct := (raw*100 + 511) / 1023 // integer rounding
-				hub.broadcast(map[string]any{"tps": pct})
-				tpsHistoryLabels = append(tpsHistoryLabels, timestamp)
-				tpsHistoryData = append(tpsHistoryData, pct)
-			}
-=======
 	case GRIP_DID: // Grip: (0..255) gives raw pot value in percent from the grip (throttle twist)
 		if len(dataBytes) >= 1 {
 			raw8 := int(dataBytes[len(dataBytes)-1])
 			//pct := scalePct(raw8, 20, 59) // -> 0..100%
 			eventHub.Broadcast(map[string]any{"grip": raw8})
 		}
->>>>>>> 6619039d
 
 	case TPS_DID: // TPS (0..1023) -> %
 		if len(dataBytes) >= 2 {
@@ -427,6 +349,8 @@
 			}
 			pct := (raw*100 + 511) / 1023 // integer rounding
 			eventHub.Broadcast(map[string]any{"tps": pct})
+			tpsHistoryLabels = append(tpsHistoryLabels, timestamp)
+			tpsHistoryData = append(tpsHistoryData, pct)
 		}
 
 	case COOLANT_DID: // Coolant °C
