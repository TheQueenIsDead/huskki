--- conflicted
+++ resolved
@@ -37,9 +37,6 @@
 	"0403": true, // FTDI
 }
 
-<<<<<<< HEAD
-var writeEvery = 100 // optional: set >0 to flush every N frames
-=======
 type cardProps struct {
 	Name  string
 	Value any
@@ -85,7 +82,8 @@
 		chart.update();
 	})()`, strings.ToLower(name), label, data)
 }
->>>>>>> 15802111
+
+var writeEvery = 100 // optional: set >0 to flush every N frames
 
 func main() {
 	port, baud, addr, replayFile := getFlags()
@@ -293,7 +291,6 @@
 			}
 		}
 
-<<<<<<< HEAD
 		// hand off parsed bytes
 		broadcastParsedSensorData(eventHub, uint64(did), data)
 	}
@@ -308,9 +305,6 @@
 		} else {
 			crc <<= 1
 		}
-=======
-		broadcastParsedSensorData(eventHub, didVal, dataBytes, timestamp)
->>>>>>> 15802111
 	}
 	return crc
 }
