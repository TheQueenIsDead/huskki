package main

import (
	"bufio"
	_ "embed"
	"flag"
	"fmt"
	"html/template"
	"huskki/hub"
	"io"
	"log"
	"math"
	"net/http"
	"os"
	"strings"
	"time"

	"go.bug.st/serial"
	"go.bug.st/serial/enumerator"
)

const DEFAULT_BAUD_RATE = 115200

const (
	RPM_DID      = 0x0100
	THROTTLE_DID = 0x0001
	GRIP_DID     = 0x0070
	TPS_DID      = 0x0076
	COOLANT_DID  = 0x0009
)

// Arduino & clones common VIDs
var preferredVIDs = map[string]bool{
	"2341": true, // Arduino
	"2A03": true, // Arduino (older)
	"1A86": true, // CH340
	"10C4": true, // CP210x
	"0403": true, // FTDI
}

<<<<<<< HEAD
//go:embed static/datastar.js
var datastarJS []byte

type cardProps struct {
	Name  string
	Value any
	Unit  string
}

var cards = []cardProps{
	{"Throttle", 0, "%"},
	{"Grip", 0, "%"},
	{"TPS", 0, "%"},
	{"RPM", 0, "RPM"},
	{"Coolant", 0, "°C"},
}

type chartProps struct {
	Name        string
	Description string
	Labels      []int
	Data        []int
}

var Templates *template.Template

var writeEvery = 100 // optional: set >0 to flush every N frames
=======
type GraphData struct {
	X int
	Y int
}

// Globals
var (
	Templates *template.Template
	EventHub  *hub.EventHub
)
>>>>>>> 47784cab

func main() {
	port, baud, addr := getFlags()

	serialPort, err := getArduinoPort(port, baud)
	defer func() {
		if err := serialPort.Close(); err != nil {
			log.Printf("close serial: %v", err)
		}
	}()

	EventHub = hub.NewHub()

<<<<<<< HEAD
	var rawW *bufio.Writer
	f, err := os.OpenFile("/home/kees/rawlog", os.O_CREATE|os.O_WRONLY|os.O_APPEND, 0644)
	if err != nil {
		log.Fatalf("open rawlog: %v", err)
	}
	defer f.Close()
	rawW = bufio.NewWriterSize(f, 1<<20) // 1MB buffer
	defer rawW.Flush()
	go readBinary(serialPort, eventHub, rawW)
=======
	// scan CSV lines from scanner
	go func() {
		scan(isReplay, replayFile, serialPort, EventHub)
	}()
>>>>>>> 47784cab

	// Initialise HTML templating
	Templates = template.New("").Funcs(template.FuncMap{
		"ToLower": strings.ToLower,
	})
	Templates, err = Templates.ParseGlob("templates/*.gohtml")
	if err != nil {
		log.Fatal(err)
	}

	handler := http.NewServeMux()
<<<<<<< HEAD

	// HTTP: index
	handler.HandleFunc("/", func(writer http.ResponseWriter, req *http.Request) {
		err := Templates.ExecuteTemplate(writer, "index", map[string]interface{}{
			"cards": cards,
		})
		if err != nil {
			log.Fatal(err)
		}
	})

	// HTTP: SSE
	handler.HandleFunc("/events", func(writer http.ResponseWriter, req *http.Request) {
		sse := ds.NewSSE(writer, req)

		_, ch, cancel := eventHub.Subscribe()
		defer cancel()

		for {
			if patch(req, ch, sse) {
				return
			}
		}
	})
=======
	handler.HandleFunc("/", IndexHandler)
	handler.HandleFunc("/events", EventsHandler)
>>>>>>> 47784cab

	handler.HandleFunc("/datastar.js", func(w http.ResponseWriter, r *http.Request) {
		w.Header().Set("Content-Type", "application/javascript")
		w.Write(datastarJS)
	})

	log.Printf("Listening on %s …", *addr)
	log.Fatal(http.ListenAndServe(*addr, handler))
}

func getFlags() (*string, *int, *string) {
	port := flag.String("port", "auto", "serial device path or 'auto'")
	baud := flag.Int("baud", DEFAULT_BAUD_RATE, "baud rate")
	addr := flag.String("addr", ":8080", "http listen address")
	flag.Parse()
	return port, baud, addr
}

func getArduinoPort(port *string, baud *int) (serial.Port, error) {
	// auto-select Arduino-ish port if requested
	if *port == "auto" {
		name, err := autoSelectPort()
		if err != nil {
			log.Fatalf("auto-select: %v", err)
		}
		*port = name
	}
	mode := &serial.Mode{BaudRate: *baud}
	serialPort, err := serial.Open(*port, mode)
	if err != nil {
		log.Fatalf("open serial %s: %v", *port, err)
	}
	log.Printf("Connected to %s @ %d", *port, *baud)

	return serialPort, err
}

func autoSelectPort() (string, error) {
	ports, err := enumerator.GetDetailedPortsList()
	if err != nil {
		return "", fmt.Errorf("enumerate ports: %w", err)
	}
	for _, p := range ports {
		if p.IsUSB && preferredVIDs[strings.ToUpper(p.VID)] {
			return p.Name, nil
		}
	}
	for _, p := range ports {
		if p.IsUSB {
			return p.Name, nil
		}
	}
	if len(ports) > 0 {
		return ports[0].Name, nil
	}
	return "", fmt.Errorf("no serial ports found")
}

// readBinary consumes records with layout:
// [AA 55][millis:u32 LE][DID:u16 BE][len:u8][data:len][crc8:u8]
func readBinary(r io.Reader, eventHub *hub.EventHub, raw *bufio.Writer) {
	br := bufio.NewReader(r)
	frames := 0

	for {
		// resync on magic
		a, err := br.ReadByte()
		if err != nil {
			if err != io.EOF {
				log.Printf("read: %v", err)
			}
			continue
		}
		if a != 0xAA {
			continue
		}
		b, err := br.ReadByte()
		if err != nil {
			if err != io.EOF {
				log.Printf("read: %v", err)
			}
			continue
		}
		if b != 0x55 {
			continue
		}

		// header
		hdr := make([]byte, 7)
		if _, err := io.ReadFull(br, hdr); err != nil {
			log.Printf("hdr: %v", err)
			continue
		}
		did := uint16(hdr[4])<<8 | uint16(hdr[5])
		dl := int(hdr[6])
		if dl < 0 || dl > 64 {
			continue
		}

		// payload + crc
		tail := make([]byte, dl+1)
		if _, err := io.ReadFull(br, tail); err != nil {
			log.Printf("payload: %v", err)
			continue
		}
		data := tail[:dl]
		crcRx := tail[dl]

		// verify CRC
		crc := crc8UpdateBuf(0x00, hdr[:4]) // millis
		crc = crc8Update(crc, hdr[4])       // did hi
		crc = crc8Update(crc, hdr[5])       // did lo
		crc = crc8Update(crc, hdr[6])       // len
		crc = crc8UpdateBuf(crc, data)      // payload
		if crc != crcRx {
			//continue // drop bad frame
		}

		// ---- SAVE the exact validated frame (magic .. crc) ----
		if raw != nil {
			// Build one contiguous record and append
			rec := make([]byte, 2+7+dl+1)
			rec[0], rec[1] = 0xAA, 0x55
			copy(rec[2:9], hdr)     // millis(4) + did(2) + len(1)
			copy(rec[9:9+dl], data) // payload
			rec[9+dl] = crcRx       // crc
			if _, err := raw.Write(rec); err != nil {
				log.Printf("raw write: %v", err)
			} else {
				frames++
				if writeEvery > 0 && (frames%writeEvery) == 0 {
					_ = raw.Flush()
				}
			}
		}

		// hand off parsed bytes
		broadcastParsedSensorData(eventHub, uint64(did), data, int(time.Now().UnixMilli()))
	}
}

// CRC-8-CCITT helpers (poly 0x07, init 0x00)
func crc8Update(crc, b byte) byte {
	crc ^= b
	for i := 0; i < 8; i++ {
		if crc&0x80 != 0 {
			crc = (crc << 1) ^ 0x07
		} else {
			crc <<= 1
		}
	}
	return crc
}
func crc8UpdateBuf(crc byte, p []byte) byte {
	for _, b := range p {
		crc = crc8Update(crc, b)
	}
	return crc
}

<<<<<<< HEAD
func patch(req *http.Request, signalChan <-chan map[string]any, sse *ds.ServerSentEventGenerator) bool {
	select {
	case <-req.Context().Done():
		return true
	case signal, ok := <-signalChan:
		if !ok {
			return true
		}
		var writer = strings.Builder{}
		if v, ok := signal["rpm"]; ok {
			Templates.ExecuteTemplate(&writer, "card.value", cardProps{Name: "RPM", Value: v})
		}
		if v, ok := signal["throttle"]; ok {
			Templates.ExecuteTemplate(&writer, "card.value", cardProps{Name: "Throttle", Value: v})
		}
		if v, ok := signal["grip"]; ok {
			Templates.ExecuteTemplate(&writer, "card.value", cardProps{Name: "Grip", Value: v})
		}
		if v, ok := signal["tps"]; ok {
			Templates.ExecuteTemplate(&writer, "card.value", cardProps{Name: "TPS", Value: v})
		}
		if v, ok := signal["coolant"]; ok {
			Templates.ExecuteTemplate(&writer, "card.value", cardProps{Name: "Coolant", Value: v})
		}
		if writer.Len() > 0 {
			_ = sse.PatchElements(writer.String())
		}
	}
	return false
}

=======
>>>>>>> 47784cab
func broadcastParsedSensorData(eventHub *hub.EventHub, didVal uint64, dataBytes []byte, timestamp int) {
	switch uint16(didVal) {
	case RPM_DID: // RPM = u16be / 4
		if len(dataBytes) >= 2 {
			raw := int(dataBytes[0])<<8 | int(dataBytes[1])
			rpm := raw / 4
<<<<<<< HEAD
			eventHub.Broadcast(map[string]any{"rpm": rpm})
=======
			eventHub.Broadcast(map[string]any{"rpm": rpm, "timestamp": timestamp})
>>>>>>> 47784cab
		}

	case THROTTLE_DID: // Throttle: (0..255?) no fucking clue what this is smoking, I think this is computed target throttle?
		if len(dataBytes) >= 1 {
			raw8 := int(dataBytes[len(dataBytes)-1])
			//pct := scalePct(raw8, 3, 17) // -> 0..100%
			eventHub.Broadcast(map[string]any{"throttle": raw8, "timestamp": timestamp})
		}

	case GRIP_DID: // Grip: (0..255) gives raw pot value in percent from the grip (throttle twist)
		if len(dataBytes) >= 1 {
			raw8 := int(dataBytes[len(dataBytes)-1])
			//pct := scalePct(raw8, 20, 59) // -> 0..100%
			eventHub.Broadcast(map[string]any{"grip": raw8, "timestamp": timestamp})
		}

	case TPS_DID: // TPS (0..1023) -> %
		if len(dataBytes) >= 2 {
			raw := int(dataBytes[0])<<8 | int(dataBytes[1])
			if raw > 1023 {
				raw = 1023
			}
			pct := (raw*100 + 511) / 1023 // integer rounding
<<<<<<< HEAD
			eventHub.Broadcast(map[string]any{"tps": pct})
=======
			eventHub.Broadcast(map[string]any{"tps": pct, "timestamp": timestamp})
>>>>>>> 47784cab
		}

	case COOLANT_DID: // Coolant °C
		if len(dataBytes) >= 2 {
			val := int(dataBytes[0])<<8 | int(dataBytes[1])
			eventHub.Broadcast(map[string]any{"coolant": val - 40, "timestamp": timestamp})
		} else if len(dataBytes) == 1 {
			eventHub.Broadcast(map[string]any{"coolant": int(dataBytes[0]) - 40, "timestamp": timestamp})
		}
	}
}

func scalePct(raw, min, max int) int {
	if max <= min {
		return 0
	}
	if raw < min {
		raw = min
	}
	if raw > max {
		raw = max
	}
	return int(math.Round(float64(raw-min) * 100.0 / float64(max-min)))
}<|MERGE_RESOLUTION|>--- conflicted
+++ resolved
@@ -12,15 +12,22 @@
 	"math"
 	"net/http"
 	"os"
+	"strconv"
 	"strings"
 	"time"
 
+	ds "github.com/starfederation/datastar-go/datastar"
 	"go.bug.st/serial"
 	"go.bug.st/serial/enumerator"
 )
 
-const DEFAULT_BAUD_RATE = 115200
-
+// Config
+const (
+	DEFAULT_BAUD_RATE = 115200
+	WRITE_EVERY_N_FRAMES = 100
+)
+
+// Known DIDs
 const (
 	RPM_DID      = 0x0100
 	THROTTLE_DID = 0x0001
@@ -29,6 +36,9 @@
 	COOLANT_DID  = 0x0009
 )
 
+//go:embed static/datastar.js
+var datastarJS []byte
+
 // Arduino & clones common VIDs
 var preferredVIDs = map[string]bool{
 	"2341": true, // Arduino
@@ -38,35 +48,6 @@
 	"0403": true, // FTDI
 }
 
-<<<<<<< HEAD
-//go:embed static/datastar.js
-var datastarJS []byte
-
-type cardProps struct {
-	Name  string
-	Value any
-	Unit  string
-}
-
-var cards = []cardProps{
-	{"Throttle", 0, "%"},
-	{"Grip", 0, "%"},
-	{"TPS", 0, "%"},
-	{"RPM", 0, "RPM"},
-	{"Coolant", 0, "°C"},
-}
-
-type chartProps struct {
-	Name        string
-	Description string
-	Labels      []int
-	Data        []int
-}
-
-var Templates *template.Template
-
-var writeEvery = 100 // optional: set >0 to flush every N frames
-=======
 type GraphData struct {
 	X int
 	Y int
@@ -77,21 +58,26 @@
 	Templates *template.Template
 	EventHub  *hub.EventHub
 )
->>>>>>> 47784cab
 
 func main() {
-	port, baud, addr := getFlags()
-
-	serialPort, err := getArduinoPort(port, baud)
-	defer func() {
-		if err := serialPort.Close(); err != nil {
-			log.Printf("close serial: %v", err)
-		}
-	}()
+	port, baud, addr, replayFile := getFlags()
+
+	isReplay := *replayFile != ""
+
+	var serialPort serial.Port
+	var err error
+	if !isReplay {
+		serialPort, err = getArduinoPort(port, baud, serialPort, err)
+		defer func() {
+			if err := serialPort.Close(); err != nil {
+				log.Printf("close serial: %v", err)
+			}
+		}()
+	}
 
 	EventHub = hub.NewHub()
 
-<<<<<<< HEAD
+	// TODO, support replays
 	var rawW *bufio.Writer
 	f, err := os.OpenFile("/home/kees/rawlog", os.O_CREATE|os.O_WRONLY|os.O_APPEND, 0644)
 	if err != nil {
@@ -101,12 +87,6 @@
 	rawW = bufio.NewWriterSize(f, 1<<20) // 1MB buffer
 	defer rawW.Flush()
 	go readBinary(serialPort, eventHub, rawW)
-=======
-	// scan CSV lines from scanner
-	go func() {
-		scan(isReplay, replayFile, serialPort, EventHub)
-	}()
->>>>>>> 47784cab
 
 	// Initialise HTML templating
 	Templates = template.New("").Funcs(template.FuncMap{
@@ -118,36 +98,10 @@
 	}
 
 	handler := http.NewServeMux()
-<<<<<<< HEAD
-
-	// HTTP: index
-	handler.HandleFunc("/", func(writer http.ResponseWriter, req *http.Request) {
-		err := Templates.ExecuteTemplate(writer, "index", map[string]interface{}{
-			"cards": cards,
-		})
-		if err != nil {
-			log.Fatal(err)
-		}
-	})
-
-	// HTTP: SSE
-	handler.HandleFunc("/events", func(writer http.ResponseWriter, req *http.Request) {
-		sse := ds.NewSSE(writer, req)
-
-		_, ch, cancel := eventHub.Subscribe()
-		defer cancel()
-
-		for {
-			if patch(req, ch, sse) {
-				return
-			}
-		}
-	})
-=======
 	handler.HandleFunc("/", IndexHandler)
 	handler.HandleFunc("/events", EventsHandler)
->>>>>>> 47784cab
-
+
+	// TODO: extract to func
 	handler.HandleFunc("/datastar.js", func(w http.ResponseWriter, r *http.Request) {
 		w.Header().Set("Content-Type", "application/javascript")
 		w.Write(datastarJS)
@@ -157,12 +111,13 @@
 	log.Fatal(http.ListenAndServe(*addr, handler))
 }
 
-func getFlags() (*string, *int, *string) {
+func getFlags() (*string, *int, *string, *string) {
 	port := flag.String("port", "auto", "serial device path or 'auto'")
 	baud := flag.Int("baud", DEFAULT_BAUD_RATE, "baud rate")
 	addr := flag.String("addr", ":8080", "http listen address")
+	replayFile := flag.String("replay", "", "path to replay file (csv log)")
 	flag.Parse()
-	return port, baud, addr
+	return port, baud, addr, replayFile
 }
 
 func getArduinoPort(port *string, baud *int) (serial.Port, error) {
@@ -262,7 +217,7 @@
 		crc = crc8Update(crc, hdr[6])       // len
 		crc = crc8UpdateBuf(crc, data)      // payload
 		if crc != crcRx {
-			//continue // drop bad frame
+			continue // drop bad frame
 		}
 
 		// ---- SAVE the exact validated frame (magic .. crc) ----
@@ -307,51 +262,13 @@
 	return crc
 }
 
-<<<<<<< HEAD
-func patch(req *http.Request, signalChan <-chan map[string]any, sse *ds.ServerSentEventGenerator) bool {
-	select {
-	case <-req.Context().Done():
-		return true
-	case signal, ok := <-signalChan:
-		if !ok {
-			return true
-		}
-		var writer = strings.Builder{}
-		if v, ok := signal["rpm"]; ok {
-			Templates.ExecuteTemplate(&writer, "card.value", cardProps{Name: "RPM", Value: v})
-		}
-		if v, ok := signal["throttle"]; ok {
-			Templates.ExecuteTemplate(&writer, "card.value", cardProps{Name: "Throttle", Value: v})
-		}
-		if v, ok := signal["grip"]; ok {
-			Templates.ExecuteTemplate(&writer, "card.value", cardProps{Name: "Grip", Value: v})
-		}
-		if v, ok := signal["tps"]; ok {
-			Templates.ExecuteTemplate(&writer, "card.value", cardProps{Name: "TPS", Value: v})
-		}
-		if v, ok := signal["coolant"]; ok {
-			Templates.ExecuteTemplate(&writer, "card.value", cardProps{Name: "Coolant", Value: v})
-		}
-		if writer.Len() > 0 {
-			_ = sse.PatchElements(writer.String())
-		}
-	}
-	return false
-}
-
-=======
->>>>>>> 47784cab
 func broadcastParsedSensorData(eventHub *hub.EventHub, didVal uint64, dataBytes []byte, timestamp int) {
 	switch uint16(didVal) {
 	case RPM_DID: // RPM = u16be / 4
 		if len(dataBytes) >= 2 {
 			raw := int(dataBytes[0])<<8 | int(dataBytes[1])
 			rpm := raw / 4
-<<<<<<< HEAD
-			eventHub.Broadcast(map[string]any{"rpm": rpm})
-=======
 			eventHub.Broadcast(map[string]any{"rpm": rpm, "timestamp": timestamp})
->>>>>>> 47784cab
 		}
 
 	case THROTTLE_DID: // Throttle: (0..255?) no fucking clue what this is smoking, I think this is computed target throttle?
@@ -375,11 +292,7 @@
 				raw = 1023
 			}
 			pct := (raw*100 + 511) / 1023 // integer rounding
-<<<<<<< HEAD
-			eventHub.Broadcast(map[string]any{"tps": pct})
-=======
 			eventHub.Broadcast(map[string]any{"tps": pct, "timestamp": timestamp})
->>>>>>> 47784cab
 		}
 
 	case COOLANT_DID: // Coolant °C
